"""
Alpha Q galaxy catalog class.
"""
from __future__ import division
import os
import numpy as np
import h5py
from astropy.cosmology import FlatLambdaCDM
from GCR import BaseGenericCatalog
from .register import register_reader

__all__ = ['AlphaQGalaxyCatalog', 'AlphaQClusterCatalog']

class AlphaQGalaxyCatalog(BaseGenericCatalog):
    """
    Alpha Q galaxy catalog class. Uses generic quantity and filter mechanisms
    defined by BaseGenericCatalog class.
    """

    def _subclass_init(self, filename, lightcone=True, **kwargs):

        assert os.path.isfile(filename), 'Catalog file {} does not exist'.format(filename)
        self._file = filename
        self.lightcone = lightcone

        self._quantity_modifiers = {
            'galaxy_id' :    'galaxyID',
            'ra':            (lambda x: x/3600.0, 'ra'),
            'ra_true':       (lambda x: x/3600.0, 'ra_true'),
            'dec':           (lambda x: x/3600.0, 'dec'),
            'dec_true':      (lambda x: x/3600.0, 'dec_true'),
            'redshift':      'redshift',
            'redshift_true': 'redshiftHubble',
<<<<<<< HEAD
            'disk_Sersic_index':'diskSersicIndex',
            'bulge_Sersic_index':'spheroidSersicIndex',
=======
            'disk_sersic_index':'diskSersicIndex',
            'bulge_sersic_index':'spheroidSersicIndex',
>>>>>>> 133d312f
            'shear_1':       'shear1',
            'shear_2':       'shear2',
            'convergence':   'convergence',
            'magnification': 'magnification',
            'halo_id':       'hostIndex',
            'halo_mass':     'hostHaloMass',
            'is_central':    (lambda x : x.astype(np.bool), 'isCentral'),
            'stellar_mass':  'totalMassStellar',
            'position_x':    'x',
            'position_y':    'y',
            'position_z':    'z',
            'velocity_x':    'vx',
            'velocity_y':    'vy',
            'velocity_z':    'vz'
        }

        for band in 'ugriz':
<<<<<<< HEAD
            self._quantity_modifiers['mag_{}_any'.format(band)] = 'LSST_filters/magnitude:LSST_{}:observed'.format(band)
            self._quantity_modifiers['mag_{}_sdss'.format(band)] = 'SDSS_filters/magnitude:SDSS_{}:observed'.format(band)
            self._quantity_modifiers['Mag_true_{}_sdss_z0'.format(band)] = 'SDSS_filters/magnitude:SDSS_{}:rest'.format(band)
            self._quantity_modifiers['Mag_true_{}_any'.format(band)] = 'LSST_filters/magnitude:LSST_{}:rest'.format(band)
=======
            self._quantity_modifiers['mag_{}_lsst'.format(band)] = 'LSST_filters/magnitude:LSST_{}:observed'.format(band)
            self._quantity_modifiers['mag_{}_sdss'.format(band)] = 'SDSS_filters/magnitude:SDSS_{}:observed'.format(band)
            self._quantity_modifiers['Mag_true_{}_lsst_z0'.format(band)] = 'LSST_filters/magnitude:LSST_{}:rest'.format(band)
            self._quantity_modifiers['Mag_true_{}_sdss_z0'.format(band)] = 'SDSS_filters/magnitude:SDSS_{}:rest'.format(band)

        self._quantity_modifiers['mag_Y_lsst'] = 'LSST_filters/magnitude:LSST_y:observed'
        self._quantity_modifiers['Mag_true_Y_lsst_z0'] = 'LSST_filters/magnitude:LSST_y:rest'
>>>>>>> 133d312f

        with h5py.File(self._file, 'r') as fh:
            self.cosmology = FlatLambdaCDM(
                H0=fh['metaData/simulationParameters/H_0'].value,
                Om0=fh['metaData/simulationParameters/Omega_matter'].value,
                Ob0=fh['metaData/simulationParameters/Omega_b'].value
            )

           
    def _generate_native_quantity_list(self):
        with h5py.File(self._file, 'r') as fh:
            hgroup = fh['galaxyProperties']
            hobjects = []
            #get all the names of objects in this tree
            hgroup.visit(hobjects.append)
            #filter out the group objects and keep the dataste objects
            hdatasets = [hobject for hobject in hobjects if type(hgroup[hobject])==h5py.Dataset]
            native_quantities = set(hdatasets)
        return native_quantities


    def _iter_native_dataset(self, native_filters=None):
        assert not native_filters, '*native_filters* is not supported'
        with h5py.File(self._file, 'r') as fh:
            def native_quantity_getter(native_quantity):
                return fh['galaxyProperties/{}'.format(native_quantity)].value
            yield native_quantity_getter

<<<<<<< HEAD
    @staticmethod
    def _fetch_native_quantity(dataset, native_quantity):
        return dataset['galaxyProperties/'+native_quantity].value
=======
>>>>>>> 133d312f

# Registers the reader
register_reader(AlphaQGalaxyCatalog)


#=====================================================================================================


class AlphaQClusterCatalog(AlphaQGalaxyCatalog):
    """
    The galaxy cluster catalog. Inherits AlphaQGalaxyCatalog, overloading select methods.

    The AlphaQ cluster catalog is structured in the following way: under the root hdf group, there
    is a group per each halo with SO mass above 1e14 M_sun/h. Each of these groups contains the same
    datasets as the original AlphaQ galaxy catalog, but with only as many rows as member galaxies for
    the halo in question. Each group has attributes which contain halo-wide quantities, such as mass,
    position, etc.

    This class offers filtering on any halo quantity (group attribute), as seen in all three of the
    methods of this class (all the group attributes are iterated over in contexts concerning the
    pre-filtering). The valid filtering quantities are:
    {'host_halo_mass', 'sod_halo_cdelta', 'sod_halo_cdelta_error', 'sod_halo_c_acc_mass',
     'fof_halo_tag', 'halo_index', 'halo_step', 'halo_ra', 'halo_dec', 'halo_z',
     'halo_z_err', 'sod_halo_radius', 'sod_halo_mass', 'sod_halo_ke', 'sod_halo_vel_disp'}
    """


    def _subclass_init(self, filename, **kwargs):
        super(AlphaQClusterCatalog, self)._subclass_init(filename, **kwargs)
        with h5py.File(self._file, 'r') as fh:
            self._native_filter_quantities = set(fh[next(fh.keys())].attrs)


    def _iter_native_dataset(self, native_filters=None):
        with h5py.File(self._file, 'r') as fh:
            for key in fh:
                halo = fh[key]

                if native_filters and not all(f[0](*(halo.attrs[k] for k in f[1:])) for f in native_filters):
                    continue

                def native_quantity_getter(native_quantity):
                    raise NotImplementedError

                yield native_quantity_getter


# Registers the reader
register_reader(AlphaQClusterCatalog)<|MERGE_RESOLUTION|>--- conflicted
+++ resolved
@@ -31,13 +31,8 @@
             'dec_true':      (lambda x: x/3600.0, 'dec_true'),
             'redshift':      'redshift',
             'redshift_true': 'redshiftHubble',
-<<<<<<< HEAD
-            'disk_Sersic_index':'diskSersicIndex',
-            'bulge_Sersic_index':'spheroidSersicIndex',
-=======
             'disk_sersic_index':'diskSersicIndex',
             'bulge_sersic_index':'spheroidSersicIndex',
->>>>>>> 133d312f
             'shear_1':       'shear1',
             'shear_2':       'shear2',
             'convergence':   'convergence',
@@ -55,12 +50,6 @@
         }
 
         for band in 'ugriz':
-<<<<<<< HEAD
-            self._quantity_modifiers['mag_{}_any'.format(band)] = 'LSST_filters/magnitude:LSST_{}:observed'.format(band)
-            self._quantity_modifiers['mag_{}_sdss'.format(band)] = 'SDSS_filters/magnitude:SDSS_{}:observed'.format(band)
-            self._quantity_modifiers['Mag_true_{}_sdss_z0'.format(band)] = 'SDSS_filters/magnitude:SDSS_{}:rest'.format(band)
-            self._quantity_modifiers['Mag_true_{}_any'.format(band)] = 'LSST_filters/magnitude:LSST_{}:rest'.format(band)
-=======
             self._quantity_modifiers['mag_{}_lsst'.format(band)] = 'LSST_filters/magnitude:LSST_{}:observed'.format(band)
             self._quantity_modifiers['mag_{}_sdss'.format(band)] = 'SDSS_filters/magnitude:SDSS_{}:observed'.format(band)
             self._quantity_modifiers['Mag_true_{}_lsst_z0'.format(band)] = 'LSST_filters/magnitude:LSST_{}:rest'.format(band)
@@ -68,7 +57,7 @@
 
         self._quantity_modifiers['mag_Y_lsst'] = 'LSST_filters/magnitude:LSST_y:observed'
         self._quantity_modifiers['Mag_true_Y_lsst_z0'] = 'LSST_filters/magnitude:LSST_y:rest'
->>>>>>> 133d312f
+
 
         with h5py.File(self._file, 'r') as fh:
             self.cosmology = FlatLambdaCDM(
@@ -97,12 +86,6 @@
                 return fh['galaxyProperties/{}'.format(native_quantity)].value
             yield native_quantity_getter
 
-<<<<<<< HEAD
-    @staticmethod
-    def _fetch_native_quantity(dataset, native_quantity):
-        return dataset['galaxyProperties/'+native_quantity].value
-=======
->>>>>>> 133d312f
 
 # Registers the reader
 register_reader(AlphaQGalaxyCatalog)
