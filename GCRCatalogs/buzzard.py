"""
Buzzard galaxy catalog class.
"""
from __future__ import division, print_function
import os
import re
import functools
import numpy as np
from astropy.io import fits
from astropy.cosmology import FlatLambdaCDM
from GCR import BaseGenericCatalog

__all__ = ['BuzzardGalaxyCatalog']


class FitsFile(object):
    def __init__(self, path):
        self._path = path
        self._file_handle = fits.open(self._path, mode='readonly', memmap=True, lazy_load_hdus=True)
        self.data = self._file_handle[1].data

    def __del__(self):
        del self.data
        del self._file_handle[1].data
        self._file_handle.close()
        del self._file_handle


class BuzzardGalaxyCatalog(BaseGenericCatalog):
    """
    Buzzard galaxy catalog class. Uses generic quantity and filter mechanisms
    defined by BaseGenericCatalog class.
    """

    def _subclass_init(self,
                       catalog_root_dir,
                       catalog_path_template,
                       cosmology,
                       halo_mass_def='vir',
                       lightcone=True,
                       healpix_pixels=None,
                       high_res=False,
                       use_cache=True,
                       **kwargs):

        assert(os.path.isdir(catalog_root_dir)), 'Catalog directory {} does not exist'.format(catalog_root_dir)

        self._catalog_path_template = {k: os.path.join(catalog_root_dir, v) for k, v in catalog_path_template.items()}
        self._default_subset = 'truth' if 'truth' in self._catalog_path_template else next(iter(self._catalog_path_template.keys()))

        self._default_healpix_pixels = tuple(healpix_pixels or self._get_healpix_pixels())
        self.healpix_pixels = None
        self.reset_healpix_pixels()
        self.check_healpix_pixels()
        self._native_filter_quantities = {'healpix_pixel'}

        self.cache = dict() if use_cache else None

        self.cosmology = FlatLambdaCDM(**cosmology)
        self.halo_mass_def = halo_mass_def
        self.lightcone = bool(lightcone)

        _c = 299792.458
        _abs_mask_func = lambda x: np.where(x==99.0, np.nan, x + 5 * np.log10(self.cosmology.h))
        _mask_func = lambda x: np.where(x==99.0, np.nan, x)

        if high_res:
            self._quantity_modifiers = {
                'redshift': 'truth/Z',
                'ra_true': 'truth/RA',
                'dec_true': 'truth/DEC',
                'redshift_true' : (lambda zt, x, y, z, vx, vy, vz: zt - (x*vx+y*vy+z*vz)/np.sqrt(x*x+y*y+z*z)/_c,
<<<<<<< HEAD
                    'truth/Z', 'truth/PX', 'truth/PY', 'truth/PZ', 'truth/VX', 'truth/VY', 'truth/VZ'),
=======
                                   'truth/Z', 'truth/PX', 'truth/PY', 'truth/PZ', 'truth/VX', 'truth/VY', 'truth/VZ'),
>>>>>>> a9da8c06
                'halo_id': 'truth/HALOID',
                'halo_mass': (lambda x: x/self.cosmology.h, 'truth/M200'),
                'is_central': (lambda x: x.astype(np.bool), 'truth/CENTRAL'),
                'ellipticity_1_true': 'truth/TE/0',
                'ellipticity_2_true': 'truth/TE/1',
                'size_true': 'truth/TSIZE',
                'position_x': (lambda x: x/self.cosmology.h, 'truth/PX'),
                'position_y': (lambda x: x/self.cosmology.h, 'truth/PY'),
                'position_z': (lambda x: x/self.cosmology.h, 'truth/PZ'),
                'velocity_x': 'truth/VX',
                'velocity_y': 'truth/VY',
                'velocity_z': 'truth/VZ',
            }

            for i, b in enumerate('ugrizY'):
                if b!='Y':
                    self._quantity_modifiers['Mag_true_{}_sdss_z01'.format(b)] = (_abs_mask_func, 'truth/AMAG/{}'.format(i))
                    self._quantity_modifiers['mag_{}_stripe82'.format(b)] = (_mask_func, 'stripe82/OMAG/{}'.format(i))
                    self._quantity_modifiers['magerr_{}_stripe82'.format(b)] = (_mask_func, 'stripe82/OMAGERR/{}'.format(i))
<<<<<<< HEAD
                    self._quantity_modifiers['magerr_{}_any'.format(b)] = (_mask_func, 'stripe82/OMAGERR/{}'.format(i))
=======
>>>>>>> a9da8c06

                if b!='u':
                    self._quantity_modifiers['Mag_true_{}_des_z01'.format(b)] = (_abs_mask_func, 'desy5/AMAG/{}'.format(i-1))
                    self._quantity_modifiers['mag_{}_des'.format(b)] = (_mask_func, 'desy5/OMAG/{}'.format(i-1))
                    self._quantity_modifiers['magerr_{}_des'.format(b)] = (_mask_func, 'desy5/OMAGERR/{}'.format(i-1))
<<<<<<< HEAD
                    self._quantity_modifiers['magerr_{}_any'.format(b)] = (_mask_func, 'desy5/OMAGERR/{}'.format(i-1))

                self._quantity_modifiers['Mag_true_{}_lsst_z0'.format(b)] = (_abs_mask_func, 'lsst/AMAG/{}'.format(i))
                self._quantity_modifiers['Mag_true_{}_any_z0'.format(b)] = (_abs_mask_func, 'lsst/AMAG/{}'.format(i))
                self._quantity_modifiers['mag_{}_lsst'.format(b)] = (_mask_func, 'lsst/OMAG/{}'.format(i))
                self._quantity_modifiers['mag_{}_any'.format(b)] = (_mask_func, 'lsst/OMAG/{}'.format(i))
=======

                self._quantity_modifiers['Mag_true_{}_lsst_z0'.format(b)] = (_abs_mask_func, 'lsst/AMAG/{}'.format(i))
                self._quantity_modifiers['mag_{}_lsst'.format(b)] = (_mask_func, 'lsst/OMAG/{}'.format(i))
>>>>>>> a9da8c06

            for i, b in enumerate('ZYJHK'):
                self._quantity_modifiers['Mag_true_{}_vista_z01'.format(b)] = (_abs_mask_func, 'vista/AMAG/{}'.format(i))
                self._quantity_modifiers['mag_{}_vista'.format(b)] = (_mask_func, 'vista/OMAG/{}'.format(i))

            for i, b in enumerate(['acsf435w', 'acsf606w', 'acsf775w', 'acsf814w', 'acsf850lp', 'wfc3f275w', 'wfc3f336w',
<<<<<<< HEAD
                                    'wfc3f336w', 'wfc3f125w', 'wfc3f160w']):
=======
                                   'wfc3f336w', 'wfc3f125w', 'wfc3f160w']):
>>>>>>> a9da8c06
                self._quantity_modifiers['Mag_true_{}_candels_z0'.format(b)] = (_abs_mask_func, 'candels/AMAG/{}'.format(i))
                self._quantity_modifiers['mag_{}_candels'.format(b)] = (_mask_func, 'candels/OMAG/{}'.format(i))

            for i, b in enumerate(['W1', 'W2', 'W3', 'W4']):
                self._quantity_modifiers['Mag_true_{}_wise_z0'.format(b)] = (_abs_mask_func, 'wise/AMAG/{}'.format(i))
                self._quantity_modifiers['mag_{}_wise'.format(b)] = (_mask_func, 'wise/OMAG/{}'.format(i))

            for i, b in enumerate(['1234']):
                self._quantity_modifiers['Mag_true_{}_irac_z0'.format(b)] = (_abs_mask_func, 'irac/AMAG/{}'.format(i))
                self._quantity_modifiers['mag_{}_irac'.format(b)] = (_mask_func, 'irac/OMAG/{}'.format(i))


        else:
            self._quantity_modifiers = {
                'galaxy_id': 'truth/ID',
                'redshift': (lambda zt, x, y, z, vx, vy, vz: zt + (x*vx+y*vy+z*vz)/np.sqrt(x*x+y*y+z*z)/_c,
                             'truth/Z', 'truth/PX', 'truth/PY', 'truth/PZ', 'truth/VX', 'truth/VY', 'truth/VZ'),
                'redshift_true': 'truth/Z',
                'ra': 'truth/RA',
                'dec': 'truth/DEC',
                'ra_true': 'truth/TRA',
                'dec_true': 'truth/TDEC',
                'halo_id': 'truth/HALOID',
                'halo_mass': (lambda x: x/self.cosmology.h, 'truth/M200'),
                'is_central': (lambda x: x.astype(np.bool), 'truth/CENTRAL'),
                'ellipticity_1': 'truth/EPSILON/0',
                'ellipticity_2': 'truth/EPSILON/1',
                'ellipticity_1_true': 'truth/TE/0',
                'ellipticity_2_true': 'truth/TE/1',
                'size': 'truth/SIZE',
                'size_true': 'truth/TSIZE',
                'shear_1': 'truth/GAMMA1',
                'shear_2': 'truth/GAMMA2',
                'convergence': 'truth/KAPPA',
                'magnification': 'truth/MU',
                'position_x': (lambda x: x/self.cosmology.h, 'truth/PX'),
                'position_y': (lambda x: x/self.cosmology.h, 'truth/PY'),
                'position_z': (lambda x: x/self.cosmology.h, 'truth/PZ'),
                'velocity_x': 'truth/VX',
                'velocity_y': 'truth/VY',
                'velocity_z': 'truth/VZ',
            }

            for i, b in enumerate('grizY'):
                self._quantity_modifiers['Mag_true_{}_des_z01'.format(b)] = (_abs_mask_func, 'truth/AMAG/{}'.format(i))
                self._quantity_modifiers['mag_{}_des'.format(b)] = (_mask_func, 'truth/OMAG/{}'.format(i))
                self._quantity_modifiers['magerr_{}_des'.format(b)] = (_mask_func, 'truth/OMAGERR/{}'.format(i))


    def _get_healpix_pixels(self):
        path = self._catalog_path_template[self._default_subset]
        fname_pattern = re.escape(os.path.basename(path)).replace(r'\{', '{').replace(r'\}', '}').format(r'(\d+)')
        path = os.path.dirname(path)
        healpix_pixels = list()
        for f in os.listdir(path):
            m = re.match(fname_pattern, f)
            if m is not None:
                healpix_pixels.append(int(m.groups()[0]))
        healpix_pixels.sort()
        return healpix_pixels


    def check_healpix_pixels(self):
        assert all(os.path.isfile(path.format(i)) for path in self._catalog_path_template.values() for i in self.healpix_pixels)


    def reset_healpix_pixels(self):
        """
        Reset the list of healpixels used by the reader.
        """
        self.healpix_pixels = list(self._default_healpix_pixels)


    def _generate_native_quantity_list(self):
        native_quantities = {'healpix_pixel'}
        healpix = next(iter(self.healpix_pixels))
        for subset in self._catalog_path_template.keys():
            f = self._open_dataset(healpix, subset)
            for name, (dt, size) in f.data.dtype.fields.items():
                if dt.shape:
                    for i in range(dt.shape[0]):
                        native_quantities.add('/'.join((subset, name, str(i))))
                else:
                    native_quantities.add('/'.join((subset, name)))
        return native_quantities


    def _iter_native_dataset(self, native_filters=None):
        for healpix in self.healpix_pixels:

            fargs = dict(healpix_pixel=healpix)
            if native_filters and not all(f[0](*(fargs[k] for k in f[1:])) for f in native_filters):
                continue

            yield functools.partial(self._native_quantity_getter, healpix=healpix)


    def _open_dataset(self, healpix, subset):
        path = self._catalog_path_template[subset].format(healpix)

        if self.cache is None:
            return FitsFile(path)

        key = (healpix, subset)
        if key not in self.cache:
            self.cache[key] = FitsFile(path)
        return self.cache[key]


    def _native_quantity_getter(self, native_quantity, healpix):
        if native_quantity == 'healpix_pixel':
            data = np.empty(self._open_dataset(healpix, self._default_subset).data.shape, np.int)
            data.fill(healpix)
        else:
            native_quantity = native_quantity.split('/')
            assert len(native_quantity) in {2,3}, 'something wrong with the native_quantity {}'.format(native_quantity)
            subset = native_quantity.pop(0)
            column = native_quantity.pop(0)
            data = self._open_dataset(healpix, subset).data[column]
            if native_quantity:
                data = data[:,int(native_quantity.pop(0))]
        return data<|MERGE_RESOLUTION|>--- conflicted
+++ resolved
@@ -70,11 +70,7 @@
                 'ra_true': 'truth/RA',
                 'dec_true': 'truth/DEC',
                 'redshift_true' : (lambda zt, x, y, z, vx, vy, vz: zt - (x*vx+y*vy+z*vz)/np.sqrt(x*x+y*y+z*z)/_c,
-<<<<<<< HEAD
-                    'truth/Z', 'truth/PX', 'truth/PY', 'truth/PZ', 'truth/VX', 'truth/VY', 'truth/VZ'),
-=======
                                    'truth/Z', 'truth/PX', 'truth/PY', 'truth/PZ', 'truth/VX', 'truth/VY', 'truth/VZ'),
->>>>>>> a9da8c06
                 'halo_id': 'truth/HALOID',
                 'halo_mass': (lambda x: x/self.cosmology.h, 'truth/M200'),
                 'is_central': (lambda x: x.astype(np.bool), 'truth/CENTRAL'),
@@ -94,38 +90,22 @@
                     self._quantity_modifiers['Mag_true_{}_sdss_z01'.format(b)] = (_abs_mask_func, 'truth/AMAG/{}'.format(i))
                     self._quantity_modifiers['mag_{}_stripe82'.format(b)] = (_mask_func, 'stripe82/OMAG/{}'.format(i))
                     self._quantity_modifiers['magerr_{}_stripe82'.format(b)] = (_mask_func, 'stripe82/OMAGERR/{}'.format(i))
-<<<<<<< HEAD
-                    self._quantity_modifiers['magerr_{}_any'.format(b)] = (_mask_func, 'stripe82/OMAGERR/{}'.format(i))
-=======
->>>>>>> a9da8c06
 
                 if b!='u':
                     self._quantity_modifiers['Mag_true_{}_des_z01'.format(b)] = (_abs_mask_func, 'desy5/AMAG/{}'.format(i-1))
                     self._quantity_modifiers['mag_{}_des'.format(b)] = (_mask_func, 'desy5/OMAG/{}'.format(i-1))
                     self._quantity_modifiers['magerr_{}_des'.format(b)] = (_mask_func, 'desy5/OMAGERR/{}'.format(i-1))
-<<<<<<< HEAD
-                    self._quantity_modifiers['magerr_{}_any'.format(b)] = (_mask_func, 'desy5/OMAGERR/{}'.format(i-1))
-
-                self._quantity_modifiers['Mag_true_{}_lsst_z0'.format(b)] = (_abs_mask_func, 'lsst/AMAG/{}'.format(i))
-                self._quantity_modifiers['Mag_true_{}_any_z0'.format(b)] = (_abs_mask_func, 'lsst/AMAG/{}'.format(i))
-                self._quantity_modifiers['mag_{}_lsst'.format(b)] = (_mask_func, 'lsst/OMAG/{}'.format(i))
-                self._quantity_modifiers['mag_{}_any'.format(b)] = (_mask_func, 'lsst/OMAG/{}'.format(i))
-=======
 
                 self._quantity_modifiers['Mag_true_{}_lsst_z0'.format(b)] = (_abs_mask_func, 'lsst/AMAG/{}'.format(i))
                 self._quantity_modifiers['mag_{}_lsst'.format(b)] = (_mask_func, 'lsst/OMAG/{}'.format(i))
->>>>>>> a9da8c06
 
             for i, b in enumerate('ZYJHK'):
                 self._quantity_modifiers['Mag_true_{}_vista_z01'.format(b)] = (_abs_mask_func, 'vista/AMAG/{}'.format(i))
                 self._quantity_modifiers['mag_{}_vista'.format(b)] = (_mask_func, 'vista/OMAG/{}'.format(i))
 
             for i, b in enumerate(['acsf435w', 'acsf606w', 'acsf775w', 'acsf814w', 'acsf850lp', 'wfc3f275w', 'wfc3f336w',
-<<<<<<< HEAD
-                                    'wfc3f336w', 'wfc3f125w', 'wfc3f160w']):
-=======
                                    'wfc3f336w', 'wfc3f125w', 'wfc3f160w']):
->>>>>>> a9da8c06
+
                 self._quantity_modifiers['Mag_true_{}_candels_z0'.format(b)] = (_abs_mask_func, 'candels/AMAG/{}'.format(i))
                 self._quantity_modifiers['mag_{}_candels'.format(b)] = (_mask_func, 'candels/OMAG/{}'.format(i))
 
