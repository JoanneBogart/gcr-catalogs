--- conflicted
+++ resolved
@@ -7,7 +7,7 @@
 import h5py
 from astropy.cosmology import FlatLambdaCDM
 from GCR import BaseGenericCatalog
-
+from distutils.version import StrictVersion
 __all__ = ['AlphaQGalaxyCatalog', 'AlphaQClusterCatalog']
 
 
@@ -21,14 +21,9 @@
 
         assert os.path.isfile(filename), 'Catalog file {} does not exist'.format(filename)
         self._file = filename
-<<<<<<< HEAD
-        majorVersion = 0
-        minorVersion = 0
-        minorMinorVersion = 0
-=======
         self.lightcone = kwargs.get('lightcone')
 
->>>>>>> aab201c6
+
         with h5py.File(self._file, 'r') as fh:
             self.cosmology = FlatLambdaCDM(
                 H0=fh['metaData/simulationParameters/H_0'].value,
@@ -36,33 +31,27 @@
                 Ob0=fh['metaData/simulationParameters/Omega_b'].value,
             )
             try:
-                catalog_version = '{}.{}'.format(
+                catalog_version_str = '{}.{}'.format(
                     fh['metaData/versionMajor'].value,
                     fh['metaData/versionMinor'].value,
                 )
             except KeyError:
                 #If no version is specified, it's version 2.0
-<<<<<<< HEAD
-                majorVersion = 2
-                minorVersion = 0
-            if "metaData/versionMinorMinor" in fh:
-                minorMinorVersion = fh["metaData/versionMinorMinor"].value
-=======
-                catalog_version = '2.0'
->>>>>>> aab201c6
-
-        config_version = kwargs.get('version', '')
+                catalog_version_str = '2.0'
+            try:
+                catalog_version_str = '{}.{}.{}'.format(
+                    fh['metaData/versionMajor'].value,
+                    fh['metaData/versionMinor'].value,
+                    fh['metaData/versionMinorMinor'].value,
+                )
+            except KeyError:
+                pass
+            catalog_version = StrictVersion(catalog_version_str)
+        config_version = StrictVersion(kwargs.get('version', ''))
         if config_version != catalog_version:
             raise ValueError('Catalog file version {} does not match config version {}'.format(catalog_version, config_version))
 
-<<<<<<< HEAD
-        self.lightcone = lightcone
-        self.sky_area = 25 #default value if not specified
-        if not kwargs.get('version', '').startswith('{}.{}'.format(majorVersion,minorVersion)):
-            raise ValueError('Catalog file version {}.{} does not match config version {}'.format(majorVersion, minorVersion, kwargs.get('version', '')))
-        
-=======
->>>>>>> aab201c6
+
         self._quantity_modifiers = {
             'galaxy_id' :         'galaxyID',
             'ra':                 'ra',
@@ -98,17 +87,16 @@
                 'dec':      (lambda x: x/3600, 'dec'),
                 'dec_true': (lambda x: x/3600, 'dec_true'),
             })
-            if(minorMinorVersion >= 1):
-              self._quantity_modifiers.update({
-                  'disk_sersic_index':  'morphology/diskSersicIndex',
-                  'bulge_sersic_index': 'morphology/spheroidSersicIndex',
-                  'ellipticity_1':      'morphology/totalEllipticity1',
-                  'ellipticity_2':      'morphology/totalEllipticity2'
-
-              })
-              with h5py.File(self._file, 'r') as fh:
-                  self.sky_area = fh['/metaData/skyArea'].value
-                  
+            
+        if(catalog_version >= StrictVersion('2.1.1')):
+            self._quantity_modifiers.update({
+                'disk_sersic_index':  'morphology/diskSersicIndex',
+                'bulge_sersic_index': 'morphology/spheroidSersicIndex',
+                'ellipticity_1':      'morphology/totalEllipticity1',
+                'ellipticity_2':      'morphology/totalEllipticity2'
+            
+            })
+            
               
         for band in 'ugriz':
             self._quantity_modifiers['mag_{}_lsst'.format(band)] = 'LSST_filters/magnitude:LSST_{}:observed'.format(band)
